--- conflicted
+++ resolved
@@ -22,11 +22,6 @@
   -p 27017:27017 \
   --name mongo1 \
   --network mongoCluster \
-<<<<<<< HEAD
-  -e MONGO_INITDB_ROOT_USERNAME=$MONGO_INITDB_ROOT_USERNAME \
-  -e MONGO_INITDB_ROOT_PASSWORD=$MONGO_INITDB_ROOT_PASSWORD \
-  -v ./mongo-keyfile:/data/keyfile \
-=======
   --network caddy \
   -e MONGO_INITDB_ROOT_USERNAME=$MONGO_INITDB_ROOT_USERNAME \
   -e MONGO_INITDB_ROOT_PASSWORD=$MONGO_INITDB_ROOT_PASSWORD \
@@ -34,7 +29,6 @@
   --label "caddy.reverse_proxy:http://$DATABASE_HOST:27017" \
   -v ./mongo-keyfile:/data/keyfile \
   -v mongodata:/data/db \
->>>>>>> c9c570ae
   mongo:5 \
   mongod --bind_ip_all --replSet myReplicaSet --auth --keyFile /data/keyfile
 
